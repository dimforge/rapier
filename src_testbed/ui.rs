use rapier::control::CharacterLength;
use rapier::counters::Counters;
use rapier::math::Real;
use std::num::NonZeroUsize;

use crate::debug_render::DebugRenderPipelineResource;
use crate::harness::Harness;
use crate::testbed::{
    RapierSolverType, RunMode, TestbedActionFlags, TestbedState, TestbedStateFlags,
    PHYSX_BACKEND_PATCH_FRICTION, PHYSX_BACKEND_TWO_FRICTION_DIR,
};

use crate::PhysicsState;
use bevy_egui::egui::{Slider, Ui};
use bevy_egui::{egui, EguiContexts};
use rapier::dynamics::IntegrationParameters;
use web_time::Instant;

pub fn update_ui(
    ui_context: &mut EguiContexts,
    state: &mut TestbedState,
    harness: &mut Harness,
    debug_render: &mut DebugRenderPipelineResource,
) {
    #[cfg(feature = "profiler_ui")]
    {
        let window = egui::Window::new("Profiling");
        let window = window.default_open(false);

        #[cfg(feature = "unstable-puffin-pr-235")]
        {
            use std::sync::Once;
            static START: Once = Once::new();

            fn set_default_rapier_filter() {
                let mut profile_ui = puffin_egui::PROFILE_UI.lock();
                profile_ui
                    .profiler_ui
                    .flamegraph_options
                    .scope_name_filter
                    .set_filter("Harness::step_with_graphics".to_string());
            }
            START.call_once(|| {
                set_default_rapier_filter();
            });
            window.show(ui_context.ctx_mut(), |ui| {
                if ui.button("🔍 Rapier filter").clicked() {
                    set_default_rapier_filter();
                }
                puffin_egui::profiler_ui(ui);
            });
        }

        #[cfg(not(feature = "unstable-puffin-pr-235"))]
        window.show(ui_context.ctx_mut(), |ui| {
            puffin_egui::profiler_ui(ui);
        });
    }

    egui::Window::new("Parameters").show(ui_context.ctx_mut(), |ui| {
        if state.backend_names.len() > 1 && !state.example_names.is_empty() {
            let mut changed = false;
            egui::ComboBox::from_label("backend")
                .width(150.0)
                .selected_text(state.backend_names[state.selected_backend])
                .show_ui(ui, |ui| {
                    for (id, name) in state.backend_names.iter().enumerate() {
                        changed = ui
                            .selectable_value(&mut state.selected_backend, id, *name)
                            .changed()
                            || changed;
                    }
                });

            if changed {
                state
                    .action_flags
                    .set(TestbedActionFlags::BACKEND_CHANGED, true);
            }

            ui.separator();
        }

        ui.horizontal(|ui| {
            if ui.button("<").clicked() && state.selected_example > 0 {
                state.selected_example -= 1;
                state
                    .action_flags
                    .set(TestbedActionFlags::EXAMPLE_CHANGED, true)
            }

            if ui.button(">").clicked() && state.selected_example + 1 < state.example_names.len() {
                state.selected_example += 1;
                state
                    .action_flags
                    .set(TestbedActionFlags::EXAMPLE_CHANGED, true)
            }

            let mut changed = false;
            egui::ComboBox::from_label("example")
                .width(150.0)
                .selected_text(state.example_names[state.selected_example])
                .show_ui(ui, |ui| {
                    for (id, name) in state.example_names.iter().enumerate() {
                        changed = ui
                            .selectable_value(&mut state.selected_example, id, *name)
                            .changed()
                            || changed;
                    }
                });
            if changed {
                state
                    .action_flags
                    .set(TestbedActionFlags::EXAMPLE_CHANGED, true);
            }
        });

        ui.separator();

        ui.collapsing("Scene infos", |ui| {
            scene_infos_ui(ui, &harness.physics);
        });
        ui.collapsing("Profile infos", |ui| {
            ui.horizontal_wrapped(|ui| {
                profiling_ui(ui, &harness.physics.pipeline.counters);
            });
        });
        ui.collapsing("Serialization infos", |ui| {
            ui.horizontal_wrapped(|ui| {
                ui.label(serialization_string(
                    harness.state.timestep_id,
                    &harness.physics,
                ))
            });
        });

        let integration_parameters = &mut harness.physics.integration_parameters;

        if state.selected_backend == PHYSX_BACKEND_PATCH_FRICTION
            || state.selected_backend == PHYSX_BACKEND_TWO_FRICTION_DIR
        {
            let mut num_iterations = integration_parameters.num_solver_iterations.get();
            ui.add(Slider::new(&mut num_iterations, 1..=40).text("pos. iters."));
            integration_parameters.num_solver_iterations =
                NonZeroUsize::new(num_iterations).unwrap();
        } else {
            let mut changed = false;
            egui::ComboBox::from_label("solver type")
                .width(150.0)
                .selected_text(format!("{:?}", state.solver_type))
                .show_ui(ui, |ui| {
                    let solver_types = [
                        RapierSolverType::TgsSoft,
                        RapierSolverType::TgsSoftNoWarmstart,
                        RapierSolverType::PgsLegacy,
                    ];
                    for sty in solver_types {
                        changed = ui
                            .selectable_value(&mut state.solver_type, sty, format!("{sty:?}"))
                            .changed()
                            || changed;
                    }
                });

            if changed {
                match state.solver_type {
                    RapierSolverType::TgsSoft => {
                        *integration_parameters = IntegrationParameters::tgs_soft();
                    }
                    RapierSolverType::TgsSoftNoWarmstart => {
                        *integration_parameters =
                            IntegrationParameters::tgs_soft_without_warmstart();
                    }
                    RapierSolverType::PgsLegacy => {
                        *integration_parameters = IntegrationParameters::pgs_legacy();
                    }
                }
            }

            let mut num_iterations = integration_parameters.num_solver_iterations.get();
            ui.add(Slider::new(&mut num_iterations, 1..=40).text("num solver iters."));
            integration_parameters.num_solver_iterations =
                NonZeroUsize::new(num_iterations).unwrap();

            ui.add(
                Slider::new(
                    &mut integration_parameters.num_internal_pgs_iterations,
                    1..=40,
                )
                .text("num internal PGS iters."),
            );
            ui.add(
                Slider::new(
                    &mut integration_parameters.num_additional_friction_iterations,
                    0..=40,
                )
                .text("num additional frict. iters."),
            );
            ui.add(
                Slider::new(
                    &mut integration_parameters.num_internal_stabilization_iterations,
                    0..=100,
                )
                .text("max internal stabilization iters."),
            );
            ui.add(
                Slider::new(&mut integration_parameters.warmstart_coefficient, 0.0..=1.0)
                    .text("warmstart coefficient"),
            );

            let mut substep_params = *integration_parameters;
            substep_params.dt /= substep_params.num_solver_iterations.get() as Real;
            let curr_erp = substep_params.contact_erp();
            let curr_cfm_factor = substep_params.contact_cfm_factor();
            ui.add(
                Slider::new(
                    &mut integration_parameters.contact_natural_frequency,
                    0.01..=120.0,
                )
                .text(format!("contacts Hz (erp = {:.3})", curr_erp)),
            );
            ui.add(
                Slider::new(
                    &mut integration_parameters.contact_damping_ratio,
                    0.01..=20.0,
                )
                .text(format!(
                    "damping ratio (cfm-factor = {:.3})",
                    curr_cfm_factor
                )),
            );
            ui.add(
                Slider::new(
                    &mut integration_parameters.joint_natural_frequency,
                    0.0..=1200000.0,
                )
                .text("joint erp"),
            );
            ui.add(
                Slider::new(&mut integration_parameters.joint_damping_ratio, 0.0..=20.0)
                    .text("joint damping ratio"),
            );
        }

        #[cfg(feature = "parallel")]
        {
            let mut num_threads = harness.state.num_threads();
            ui.add(
                Slider::new(&mut num_threads, 1..=num_cpus::get_physical()).text("num. threads"),
            );
            harness.state.set_num_threads(num_threads);
        }
        ui.add(
            Slider::new(&mut integration_parameters.max_ccd_substeps, 0..=10).text("CCD substeps"),
        );
        ui.add(
            Slider::new(&mut integration_parameters.min_island_size, 1..=10_000)
                .text("min island size"),
        );
        ui.add(Slider::new(&mut state.nsteps, 1..=100).text("sims. per frame"));

        let mut frequency = integration_parameters.inv_dt().round() as u32;
        ui.add(Slider::new(&mut frequency, 0..=240).text("frequency (Hz)"));
        integration_parameters.set_inv_dt(frequency as Real);

        let mut sleep = state.flags.contains(TestbedStateFlags::SLEEP);
        // let mut contact_points = state.flags.contains(TestbedStateFlags::CONTACT_POINTS);
        // let mut wireframe = state.flags.contains(TestbedStateFlags::WIREFRAME);
        ui.checkbox(&mut sleep, "sleep enabled");
        // ui.checkbox(&mut contact_points, "draw contacts");
        // ui.checkbox(&mut wireframe, "draw wireframes");
        ui.checkbox(&mut debug_render.enabled, "debug render enabled");

        state.flags.set(TestbedStateFlags::SLEEP, sleep);
        // state
        //     .flags
        //     .set(TestbedStateFlags::CONTACT_POINTS, contact_points);
        // state.flags.set(TestbedStateFlags::WIREFRAME, wireframe);
        ui.separator();
        if let Some(character_controller) = &mut state.character_controller {
            ui.label("Character controller");
            ui.checkbox(&mut character_controller.slide, "slide").on_hover_text("Should the character try to slide against the floor if it hits it?");
            #[allow(clippy::useless_conversion)]
            {

                ui.add(Slider::new(&mut character_controller.max_slope_climb_angle, 0.0..=std::f32::consts::TAU.into()).text("max_slope_climb_angle"))
                    .on_hover_text("The maximum angle (radians) between the floor’s normal and the `up` vector that the character is able to climb.");
                ui.add(Slider::new(&mut character_controller.min_slope_slide_angle, 0.0..=std::f32::consts::FRAC_PI_2.into()).text("min_slope_slide_angle"))
                    .on_hover_text("The minimum angle (radians) between the floor’s normal and the `up` vector before the character starts to slide down automatically.");
            }
            let mut is_snapped = character_controller.snap_to_ground.is_some();
            if ui.checkbox(&mut is_snapped, "snap_to_ground").changed {
                match is_snapped {
                    true => {
                        character_controller.snap_to_ground = Some(CharacterLength::Relative(0.1));
                    },
                    false => {
                        character_controller.snap_to_ground = None;
                    },
                }
            }
            if let Some(snapped) = &mut character_controller.snap_to_ground {
                match snapped {
                    CharacterLength::Relative(val) => {
                        ui.add(Slider::new(val, 0.0..=10.0).text("Snapped Relative Character Length"));
                    },
                    CharacterLength::Absolute(val) => {
                        ui.add(Slider::new(val, 0.0..=10.0).text("Snapped Absolute Character Length"));
                    },
                }
            }
            ui.separator();
        }
        let label = if state.running == RunMode::Stop {
            "Start (T)"
        } else {
            "Pause (T)"
        };

        if ui.button(label).clicked() {
            if state.running == RunMode::Stop {
                state.running = RunMode::Running
            } else {
                state.running = RunMode::Stop
            }
        }

        if ui.button("Single Step (S)").clicked() {
            state.running = RunMode::Step;
        }

        if ui.button("Take snapshot").clicked() {
            state
                .action_flags
                .set(TestbedActionFlags::TAKE_SNAPSHOT, true);
        }

        if ui.button("Restore snapshot").clicked() {
            state
                .action_flags
                .set(TestbedActionFlags::RESTORE_SNAPSHOT, true);
        }

        if ui.button("Restart (R)").clicked() {
            state.action_flags.set(TestbedActionFlags::RESTART, true);
        }
    });
}

fn scene_infos_ui(ui: &mut Ui, physics: &PhysicsState) {
    ui.label(format!("# rigid-bodies: {}", physics.bodies.len()));
    ui.label(format!("# colliders: {}", physics.colliders.len()));
    ui.label(format!("# impulse joint: {}", physics.impulse_joints.len()));
    // ui.label(format!(
    //     "# multibody joint: {}",
    //     physics.multibody_joints.len()
    // ));
}

fn profiling_ui(ui: &mut Ui, counters: &Counters) {
    egui::CollapsingHeader::new(format!(
        "Total: {:.2}ms - {} fps",
        counters.step_time_ms(),
        (1000.0 / counters.step_time_ms()).round()
    ))
    .id_salt("total")
    .show(ui, |ui| {
        egui::CollapsingHeader::new(format!(
            "Collision detection: {:.2}ms",
            counters.collision_detection_time_ms()
        ))
        .id_salt("collision detection")
        .show(ui, |ui| {
            ui.label(format!(
                "Broad-phase: {:.2}ms",
                counters.broad_phase_time_ms()
            ));
            ui.label(format!(
                "Narrow-phase: {:.2}ms",
                counters.narrow_phase_time_ms()
            ));
        });
<<<<<<< HEAD
        egui::CollapsingHeader::new(format!("Solver: {:.2}ms", counters.solver_time()))
            .id_salt("solver")
=======
        egui::CollapsingHeader::new(format!("Solver: {:.2}ms", counters.solver_time_ms()))
            .id_source("solver")
>>>>>>> dc4bd24d
            .show(ui, |ui| {
                ui.label(format!(
                    "Velocity assembly: {:.2}ms",
                    counters.solver.velocity_assembly_time.time_ms()
                ));
                ui.label(format!(
                    "Velocity resolution: {:.2}ms",
                    counters.velocity_resolution_time_ms()
                ));
                ui.label(format!(
                    "Velocity integration: {:.2}ms",
                    counters.solver.velocity_update_time.time_ms()
                ));
                ui.label(format!(
                    "Writeback: {:.2}ms",
                    counters.solver.velocity_writeback_time.time_ms()
                ));
            });
<<<<<<< HEAD
        egui::CollapsingHeader::new(format!("CCD: {:.2}ms", counters.ccd_time()))
            .id_salt("ccd")
=======
        egui::CollapsingHeader::new(format!("CCD: {:.2}ms", counters.ccd_time_ms()))
            .id_source("ccd")
>>>>>>> dc4bd24d
            .show(ui, |ui| {
                ui.label(format!("# of substeps: {}", counters.ccd.num_substeps));
                ui.label(format!(
                    "TOI computation: {:.2}ms",
                    counters.ccd.toi_computation_time.time_ms(),
                ));
                ui.label(format!(
                    "Broad-phase: {:.2}ms",
                    counters.ccd.broad_phase_time.time_ms()
                ));
                ui.label(format!(
                    "Narrow-phase: {:.2}ms",
                    counters.ccd.narrow_phase_time.time_ms(),
                ));
                ui.label(format!(
                    "Solver: {:.2}ms",
                    counters.ccd.solver_time.time_ms()
                ));
            });
        ui.label(format!(
            "Island computation: {:.2}ms",
            counters.island_construction_time_ms()
        ));
        ui.label(format!(
            "Query pipeline: {:.2}ms",
            counters.query_pipeline_update_time_ms()
        ));
        ui.label(format!(
            "User changes: {:.2}ms",
            counters.stages.user_changes.time_ms()
        ));
    });
}

fn serialization_string(timestep_id: usize, physics: &PhysicsState) -> String {
    let t = Instant::now();
    // let t = Instant::now();
    let bf = bincode::serialize(&physics.broad_phase).unwrap();
    // println!("bf: {}", Instant::now() - t);
    // let t = Instant::now();
    let nf = bincode::serialize(&physics.narrow_phase).unwrap();
    // println!("nf: {}", Instant::now() - t);
    // let t = Instant::now();
    let bs = bincode::serialize(&physics.bodies).unwrap();
    // println!("bs: {}", Instant::now() - t);
    // let t = Instant::now();
    let cs = bincode::serialize(&physics.colliders).unwrap();
    // println!("cs: {}", Instant::now() - t);
    // let t = Instant::now();
    let js = bincode::serialize(&physics.impulse_joints).unwrap();
    // println!("js: {}", Instant::now() - t);
    let serialization_time = Instant::now() - t;
    let hash_bf = md5::compute(&bf);
    let hash_nf = md5::compute(&nf);
    let hash_bodies = md5::compute(&bs);
    let hash_colliders = md5::compute(&cs);
    let hash_joints = md5::compute(&js);
    format!(
        r#"Serialization time: {:.2}ms
Hashes at frame: {}
|_ Broad phase [{:.1}KB]: {}
|_ Narrow phase [{:.1}KB]: {}
|_ &RigidBodySet [{:.1}KB]: {}
|_ Colliders [{:.1}KB]: {}
|_ Joints [{:.1}KB]: {}"#,
        serialization_time.as_secs_f64() * 1000.0,
        timestep_id,
        bf.len() as f32 / 1000.0,
        format!("{:?}", hash_bf).split_at(10).0,
        nf.len() as f32 / 1000.0,
        format!("{:?}", hash_nf).split_at(10).0,
        bs.len() as f32 / 1000.0,
        format!("{:?}", hash_bodies).split_at(10).0,
        cs.len() as f32 / 1000.0,
        format!("{:?}", hash_colliders).split_at(10).0,
        js.len() as f32 / 1000.0,
        format!("{:?}", hash_joints).split_at(10).0,
    )
}<|MERGE_RESOLUTION|>--- conflicted
+++ resolved
@@ -380,13 +380,8 @@
                 counters.narrow_phase_time_ms()
             ));
         });
-<<<<<<< HEAD
-        egui::CollapsingHeader::new(format!("Solver: {:.2}ms", counters.solver_time()))
+        egui::CollapsingHeader::new(format!("Solver: {:.2}ms", counters.solver_time_ms()))
             .id_salt("solver")
-=======
-        egui::CollapsingHeader::new(format!("Solver: {:.2}ms", counters.solver_time_ms()))
-            .id_source("solver")
->>>>>>> dc4bd24d
             .show(ui, |ui| {
                 ui.label(format!(
                     "Velocity assembly: {:.2}ms",
@@ -405,13 +400,8 @@
                     counters.solver.velocity_writeback_time.time_ms()
                 ));
             });
-<<<<<<< HEAD
-        egui::CollapsingHeader::new(format!("CCD: {:.2}ms", counters.ccd_time()))
+        egui::CollapsingHeader::new(format!("CCD: {:.2}ms", counters.ccd_time_ms()))
             .id_salt("ccd")
-=======
-        egui::CollapsingHeader::new(format!("CCD: {:.2}ms", counters.ccd_time_ms()))
-            .id_source("ccd")
->>>>>>> dc4bd24d
             .show(ui, |ui| {
                 ui.label(format!("# of substeps: {}", counters.ccd.num_substeps));
                 ui.label(format!(
