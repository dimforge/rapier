--- conflicted
+++ resolved
@@ -721,17 +721,10 @@
                 match *key {
                     KeyCode::ArrowRight => {
                         steering_angle += -0.7;
-<<<<<<< HEAD
                     }
                     KeyCode::ArrowLeft => {
                         steering_angle += 0.7;
                     }
-=======
-                    }
-                    KeyCode::ArrowLeft => {
-                        steering_angle += 0.7;
-                    }
->>>>>>> 617428e9
                     KeyCode::ArrowUp => {
                         engine_force += 30.0;
                     }
@@ -852,7 +845,21 @@
                 QueryFilter::new().exclude_rigid_body(character_handle),
                 |c| collisions.push(c),
             );
-<<<<<<< HEAD
+            if let Some(graphics) = &mut self.graphics {
+                if mvt.grounded {
+                    graphics.graphics.set_body_color(
+                        graphics.materials,
+                        character_handle,
+                        [0.1, 0.8, 0.1],
+                    );
+                } else {
+                    graphics.graphics.set_body_color(
+                        graphics.materials,
+                        character_handle,
+                        [0.8, 0.1, 0.1],
+                    );
+                }
+            }
             controller.solve_character_collision_impulses(
                 phx.integration_parameters.dt,
                 &mut phx.bodies,
@@ -968,138 +975,6 @@
                             .remove(*to_delete, true);
                     }
                 }
-=======
-            if let Some(graphics) = &mut self.graphics {
-                if mvt.grounded {
-                    graphics.graphics.set_body_color(
-                        graphics.materials,
-                        character_handle,
-                        [0.1, 0.8, 0.1],
-                    );
-                } else {
-                    graphics.graphics.set_body_color(
-                        graphics.materials,
-                        character_handle,
-                        [0.8, 0.1, 0.1],
-                    );
-                }
-            }
-            controller.solve_character_collision_impulses(
-                phx.integration_parameters.dt,
-                &mut phx.bodies,
-                &phx.colliders,
-                &phx.query_pipeline,
-                character_collider.shape(),
-                character_mass,
-                &*collisions,
-                QueryFilter::new().exclude_rigid_body(character_handle),
-            );
-
-            let character_body = &mut phx.bodies[character_handle];
-            let pos = character_body.position();
-            character_body.set_next_kinematic_translation(pos.translation.vector + mvt.translation);
-            // character_body.set_translation(pos.translation.vector + mvt.translation, false);
-        }
-    }
-
-    fn handle_common_events(&mut self, events: &ButtonInput<KeyCode>) {
-        for key in events.get_just_released() {
-            match *key {
-                KeyCode::KeyT => {
-                    if self.state.running == RunMode::Stop {
-                        self.state.running = RunMode::Running;
-                    } else {
-                        self.state.running = RunMode::Stop;
-                    }
-                }
-                KeyCode::KeyS => self.state.running = RunMode::Step,
-                KeyCode::KeyR => self
-                    .state
-                    .action_flags
-                    .set(TestbedActionFlags::EXAMPLE_CHANGED, true),
-                KeyCode::KeyC => {
-                    // Delete 1 collider of 10% of the remaining dynamic bodies.
-                    let mut colliders: Vec<_> = self
-                        .harness
-                        .physics
-                        .bodies
-                        .iter()
-                        .filter(|e| e.1.is_dynamic())
-                        .filter(|e| !e.1.colliders().is_empty())
-                        .map(|e| e.1.colliders().to_vec())
-                        .collect();
-                    colliders.sort_by_key(|co| -(co.len() as isize));
-
-                    let num_to_delete = (colliders.len() / 10).max(0);
-                    for to_delete in &colliders[..num_to_delete] {
-                        if let Some(graphics) = self.graphics.as_mut() {
-                            graphics.remove_collider(to_delete[0], &self.harness.physics.colliders);
-                        }
-                        self.harness.physics.colliders.remove(
-                            to_delete[0],
-                            &mut self.harness.physics.islands,
-                            &mut self.harness.physics.bodies,
-                            true,
-                        );
-                    }
-                }
-                KeyCode::KeyD => {
-                    // Delete 10% of the remaining dynamic bodies.
-                    let dynamic_bodies: Vec<_> = self
-                        .harness
-                        .physics
-                        .bodies
-                        .iter()
-                        .filter(|e| e.1.is_dynamic())
-                        .map(|e| e.0)
-                        .collect();
-                    let num_to_delete = (dynamic_bodies.len() / 10).max(0);
-                    for to_delete in &dynamic_bodies[..num_to_delete] {
-                        if let Some(graphics) = self.graphics.as_mut() {
-                            graphics.remove_body(*to_delete);
-                        }
-                        self.harness.physics.bodies.remove(
-                            *to_delete,
-                            &mut self.harness.physics.islands,
-                            &mut self.harness.physics.colliders,
-                            &mut self.harness.physics.impulse_joints,
-                            &mut self.harness.physics.multibody_joints,
-                            true,
-                        );
-                    }
-                }
-                KeyCode::KeyJ => {
-                    // Delete 10% of the remaining impulse_joints.
-                    let impulse_joints: Vec<_> = self
-                        .harness
-                        .physics
-                        .impulse_joints
-                        .iter()
-                        .map(|e| e.0)
-                        .collect();
-                    let num_to_delete = (impulse_joints.len() / 10).max(0);
-                    for to_delete in &impulse_joints[..num_to_delete] {
-                        self.harness.physics.impulse_joints.remove(*to_delete, true);
-                    }
-                }
-                KeyCode::KeyA => {
-                    // Delete 10% of the remaining multibody_joints.
-                    let multibody_joints: Vec<_> = self
-                        .harness
-                        .physics
-                        .multibody_joints
-                        .iter()
-                        .map(|e| e.0)
-                        .collect();
-                    let num_to_delete = (multibody_joints.len() / 10).max(0);
-                    for to_delete in &multibody_joints[..num_to_delete] {
-                        self.harness
-                            .physics
-                            .multibody_joints
-                            .remove(*to_delete, true);
-                    }
-                }
->>>>>>> 617428e9
                 KeyCode::KeyM => {
                     // Delete one remaining multibody.
                     let to_delete = self
