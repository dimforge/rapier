--- conflicted
+++ resolved
@@ -810,8 +810,7 @@
                 self.harness.physics.context.integration_parameters.dt,
                 &mut self.harness.physics.context.bodies,
                 &self.harness.physics.context.colliders,
-                &self
-                    .harness
+                self.harness
                     .physics
                     .context
                     .query_pipeline
@@ -909,7 +908,7 @@
                 phx.context.integration_parameters.dt,
                 &phx.context.bodies,
                 &phx.context.colliders,
-                &phx.context.query_pipeline.as_ref().unwrap(),
+                phx.context.query_pipeline.as_ref().unwrap(),
                 character_collider.shape(),
                 character_collider.position(),
                 desired_movement.cast::<Real>(),
@@ -935,7 +934,7 @@
                 phx.context.integration_parameters.dt,
                 &mut phx.context.bodies,
                 &phx.context.colliders,
-                &phx.context.query_pipeline.as_ref().unwrap(),
+                phx.context.query_pipeline.as_ref().unwrap(),
                 character_collider.shape(),
                 character_mass,
                 &*collisions,
@@ -1640,14 +1639,9 @@
 
     // Draw
     graphics.draw(
-<<<<<<< HEAD
+        state.flags,
         &harness.physics.context.bodies,
         &harness.physics.context.colliders,
-=======
-        state.flags,
-        &harness.physics.bodies,
-        &harness.physics.colliders,
->>>>>>> 5ca6ae91
         &mut gfx_components,
         &mut visibilities,
         &mut *materials,
