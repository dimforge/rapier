#![allow(clippy::too_many_arguments)]
<<<<<<< HEAD
#![allow(unexpected_cfgs)] // This happens due to the dim2/dim3/f32/f64 cfg.
=======
>>>>>>> 617428e9

extern crate nalgebra as na;

pub use crate::graphics::{BevyMaterial, GraphicsManager};
pub use crate::harness::plugin::HarnessPlugin;
pub use crate::physics::PhysicsState;
pub use crate::plugin::TestbedPlugin;
pub use crate::testbed::{Testbed, TestbedApp, TestbedGraphics, TestbedState};
pub use bevy::prelude::KeyCode;

#[cfg(all(feature = "dim2", feature = "other-backends"))]
mod box2d_backend;
#[cfg(feature = "dim2")]
mod camera2d;
#[cfg(feature = "dim3")]
mod camera3d;
mod debug_render;
mod graphics;
pub mod harness;
mod mouse;
pub mod objects;
pub mod physics;
#[cfg(all(feature = "dim3", feature = "other-backends"))]
mod physx_backend;
mod plugin;
mod testbed;
mod ui;

#[cfg(feature = "dim2")]
pub mod math {
    pub type Isometry<N> = na::Isometry2<N>;
    pub type Vector<N> = na::Vector2<N>;
    pub type Point<N> = na::Point2<N>;
    pub type Translation<N> = na::Translation2<N>;
}

#[cfg(feature = "dim3")]
pub mod math {
    pub type Isometry<N> = na::Isometry3<N>;
    pub type Vector<N> = na::Vector3<N>;
    pub type Point<N> = na::Point3<N>;
    pub type Translation<N> = na::Translation3<N>;
}<|MERGE_RESOLUTION|>--- conflicted
+++ resolved
@@ -1,9 +1,5 @@
 #![allow(clippy::too_many_arguments)]
-<<<<<<< HEAD
 #![allow(unexpected_cfgs)] // This happens due to the dim2/dim3/f32/f64 cfg.
-=======
->>>>>>> 617428e9
-
 extern crate nalgebra as na;
 
 pub use crate::graphics::{BevyMaterial, GraphicsManager};
