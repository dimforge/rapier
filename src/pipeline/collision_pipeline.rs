--- conflicted
+++ resolved
@@ -6,12 +6,8 @@
     ModifiedColliders, NarrowPhase,
 };
 use crate::math::Real;
-<<<<<<< HEAD
-use crate::pipeline::{EventHandler, PhysicsHooks, QueryPipeline};
+use crate::pipeline::{EventHandler, PhysicsHooks};
 use crate::prelude::{ModifiedRigidBodies, RigidBodyChanges};
-=======
-use crate::pipeline::{EventHandler, PhysicsHooks};
->>>>>>> 62651291
 use crate::{dynamics::RigidBodySet, geometry::ColliderSet};
 
 /// The collision pipeline, responsible for performing collision detection between colliders.
@@ -310,7 +306,7 @@
             collider_set.insert_with_parent(collider, body_handle, &mut rigid_body_set);
 
         let integration_parameters = IntegrationParameters::default();
-        let mut broad_phase = BroadPhaseMultiSap::new();
+        let mut broad_phase = DefaultBroadPhase::new();
         let mut narrow_phase = NarrowPhase::new();
         let mut collision_pipeline = CollisionPipeline::default();
 
@@ -327,7 +323,6 @@
                 &mut narrow_phase,
                 &mut rigid_body_set,
                 &mut collider_set,
-                None,
                 &(),
                 &(),
             );
