--- conflicted
+++ resolved
@@ -143,11 +143,7 @@
         // let damping = 4.0 * damping_ratio * damping_ratio * projected_mass
         //     / (dt * inv_erp_minus_one);
         // let cfm = 1.0 / (dt * dt * stiffness + dt * damping);
-<<<<<<< HEAD
-        // NOTE: This simplifies to cfm = cfm_coefff / projected_mass:
-=======
         // NOTE: This simplifies to cfm = cfm_coeff / projected_mass:
->>>>>>> 1b05b2eb
         let cfm_coeff = inv_erp_minus_one * inv_erp_minus_one
             / ((1.0 + inv_erp_minus_one) * 4.0 * self.damping_ratio * self.damping_ratio);
 
