--- conflicted
+++ resolved
@@ -1,9 +1,22 @@
 [workspace]
-members = ["crates/rapier2d", "crates/rapier2d-f64", "crates/rapier_testbed2d", "crates/rapier_testbed2d-f64", "examples2d", "benchmarks2d",
-    "crates/rapier3d", "crates/rapier3d-f64", "crates/rapier_testbed3d", "crates/rapier_testbed3d-f64", "examples3d", "examples3d-f64", "benchmarks3d", "crates/rapier3d-urdf", "crates/rapier3d-stl"]
+members = [
+    "crates/rapier2d",
+    "crates/rapier2d-f64",
+    "crates/rapier_testbed2d",
+    "crates/rapier_testbed2d-f64",
+    "examples2d",
+    "benchmarks2d",
+    "crates/rapier3d",
+    "crates/rapier3d-f64",
+    "crates/rapier_testbed3d",
+    "crates/rapier_testbed3d-f64",
+    "examples3d",
+    "examples3d-f64",
+    "benchmarks3d",
+    "crates/rapier3d-urdf",
+    "crates/rapier3d-stl",
+]
 resolver = "2"
-<<<<<<< HEAD
-=======
 
 [workspace.lints]
 rust.unexpected_cfgs = { level = "warn", check-cfg = [
@@ -12,7 +25,6 @@
     # but easier to just ignore it here.
     'cfg(feature, values("other-backends"))',
 ] }
->>>>>>> 617428e9
 
 [patch.crates-io]
 #wrapped2d = { git = "https://github.com/Bastacyclop/rust_box2d.git" }
