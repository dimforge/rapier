## v0.30.1 (17 Oct. 2025)

- Kinematic rigid-bodies will no longer fall asleep if they have a nonzero velocity, even if that velocity is very
  small. The rationale is that, since that velocity is chosen by the user, they really want the platform to move even
  if the speed is low.
- Fix bug where kinematic bodies would ignore the `wake_up` flag passed to `set_linear_velocity` and
  `set_angular_velocity`.
- Add serde derives to `PdController`, `PidController` and `DynamicRaycastVehicle` controllers.

## v0.30.0 (03 Oct. 2025)

- Update to parry 0.25 (which involves breaking changes in the `Voxels` API but improves its internal storage to support
  large voxel maps).

## v0.29.0 (05 Sept. 2025)

This version contains a significant rework of the internal velocity constraints solver.
This makes it both simpler and more optimized (making the whole simulation up to 25% faster). For details on all the
changes, see [#876](https://github.com/dimforge/rapier/pull/876).

Notable changes include:

- Update to parry 0.24 (includes a breaking change where all the `*angular_inertia_sqrt` fields and functions have been
  replaced by their non-square-root equivalent.
- Fixed bug where friction on kinematic bodies would affect dynamic bodies much more weakly than it should.
- In 3D, added a new friction model that is more efficient than the traditional Coulomb friction. This new simplified
  model is enabled by default and can be changed with `IntegrationParameters::friction_model`.
- Removed support for the legacy PGS solver. Removed `IntegrationParameters::pgs_legacy` and
  `::tgs_soft_without_warmstart`.

## v0.28.0 (08 August 2025)

### Modified

- Update to nalgebra 0.34 and parry 0.23.
- Only run the broad-phase once at the beginning of the physics step.
- Don’t rebuild a BVH from scratch for CCD. Instead, reuse the broad-phase bvh with localized changes.
- The public methods of `IslandSolver` has changed slightly to take the broad-phase as input.
- Removed the `BroadPhase` trait and use the BVH broad-phase directly instead of a trait-object.

### Added

- Add `Collider::compute_broad_phase_aabb` to compute the AABB to be used by the broad-phase, taking
  into account its contact skin, prediction, and soft-ccd.

### Fix

- Fix issue where some solver contacts would disappear from the contact graph before the user
  had a chance to read them.

## v0.27.0 (24 July 2025)

### Modified

- Modified the `QueryPipeline` API to take some geometric elements by-value instead of by-reference to make them
  easier to use.
- Modified the character controller to take the query-pipeline by reference instead of by-value.

### Fixed

- Fix crash in the new BVH broad-phase when removing colliders in a particular order.

## v0.27.0-beta.0 (11 July 2025)

### Modified

- Replace the hierarchical SAP broad-phase by a broad-phase based on parry’s new BVH structure.
- The `QueryPipeline` is now and ephemeral object obtained from the broad-phase with `broad_phase.as_query_pipeline()`.
  It no longer needs to be updated separately from the broad-phase.

### Fixed

- Fix NaN resulting from non-clamped input to simd_asin in angular motor solver.

## v0.26.1 (23 May 2025)

### Added

- Add `RigidBodySet::get_pair_mut` and `ColliderSet::get_pair_mut` to get two mutable rigid-bodies or colliders
  simultaneously.

## v0.26.0 (16 May 2025)

### Modified

- Update to parry 0.21.0. This changes the initialization of `Voxels` colliders by removing the primitive geometry
  argument. This also fixes intersection checks with voxels, and force calculation between voxels and other
  voxels or compound shapes.

## v0.25.1 (02 May 2025)

### Modified

- Pin parry version to 0.20.1.

## v0.25.0 (24 April 2025)

### Added

- Added support for parry’s new `Voxels` collider shape with `ColliderBuilder::voxels`,
  `ColliderBuilder::voxels_from_points`, and `ColliderBuilder::voxelized_mesh`.
- `MeshConverter` now implements `Copy`.

### Modified

- Update parry to 0.20.0.

## v0.24.0 (10 April 2025)

### Added

- `IntegrationParameters` now implements `PartialEq`.

### Modified

- Update dependencies (including `parry` 0.19).

## v0.23.1 (05 March 2025)

### Added

- Add `PdController` and `PidController` for making it easier to control dynamic rigid-bodies at the velocity level.
  This can for example be used as a building block for a dynamic character controller.
- Add `RigidBodyPosition::pose_errors` to compute the translational and rotational delta between
  `RigidBodyPosition::position` and `::next_position`.
- Implement `Sub` for `RigidBodyVelocity`.
- Add `RigidBody::local_center_of_mass()` to get its center-of-mass in the rigid-body’s local-space.

## v0.23.0 (08 Jan 2025)

### Fix

- The broad-phase region key has been replaced by an i64 in the f64 version of rapier, increasing the range before
  panics occur.
- Fix `BroadphaseMultiSap` not being able to serialize correctly with serde_json.
- Fix `KinematicCharacterController::move_shape` not respecting parameters `max_slope_climb_angle` and
  `min_slope_slide_angle`.
- Improve ground detection reliability for `KinematicCharacterController`. (#715)
- Fix wasm32 default values for physics hooks filter to be consistent with native: `COMPUTE_IMPULSES`.
- Fix changing a collider parent when ongoing collisions should be affected (#742):
    - Fix collisions not being removed when a collider is parented to a rigidbody while in collision with it.
    - Fix collisions not being added when the parent was removed while intersecting a (previously) sibling collider.

### Added

- `InteractionTestMode`: Specifies which method should be used to test interactions. Supports `AND` and `OR`.
- `CoefficientCombineRule::Sum` - Adds the two coefficients and does a clamp to have at most 1.
- `RigidBodySet` and `ColliderSet` have a new constructor `with_capacity`.
- Use `profiling` crate to provide helpful profiling information in different tools.
    - The testbeds have been updated to use `puffin_egui`

### Modified

- `InteractionGroups` default value for `memberships` is now `GROUP_1` (#706)
- `ImpulseJointSet::get_mut` has a new parameter `wake_up: bool`, to wake up connected bodies.
<<<<<<< HEAD
- Removed unmaintained `instant` in favor of `web-time`. This effectively removes the `wasm-bindgen` transitive dependency as it's no longer needed.
- `InteractionGroups` struct now contains `InteractionTestMode`. Continues [rapier/pull/170](https://github.com/dimforge/rapier/pull/170) for [rapier/issues/622](https://github.com/dimforge/rapier/issues/622)
- `InteractionGroups` constructor now requires an `InteractionTestMode` parameter. If you want same behaviour as before, use `InteractionTestMode::And` (eg. `InteractionGroups::new(Group::GROUP_1, Group::GROUP_1, InteractionTestMode::And)`)
- `CoefficientCombineRule::Min` - now makes sure it uses a non zero value as result by using `coeff1.min(coeff2).abs()`
=======
- Removed unmaintained `instant` in favor of `web-time`. This effectively removes the `wasm-bindgen` transitive
  dependency as it's no longer needed.
- Significantly improve performances of `QueryPipeline::intersection_with_shape`.
>>>>>>> 36f91a6a

## v0.22.0 (20 July 2024)

### Fix

- Fix crash when removing a multibody joint, or a rigid-body with a multipody-joint attached to it.
- Fix crash when inserting multibody joints in an arbitrary order (instead of incrementally from root to leaf).
- Fix `BroadphaseMultiSap` not being able to serialize a field with serde_json.

### Added

- Implement rotation gizmo for Ball 2D shape (as radius line) in Debug renderer if `DebugRenderMode::COLLIDER_SHAPES`
  enabled
- Implement `Debug` for `ColliderSet`, `InteractionGraph`,
  `MultibodyLink`, `MultibodyJointSet`, `Multibody`, `ImpulseJointSet`

### Modified

- Update parry to v0.17. Refer to [its changelog](https://github.com/dimforge/parry/blob/master/CHANGELOG.md#v0170) for
  further details.
- Divided by two the value of each `QueryFilterFlags` variant so that
  the smallest one is 1 instead of 2 (fixes a bug in rapier.js).
- `BroadphaseMultiSap` now serializes its `colliders_proxy_ids` as `Vec[(ColliderHandle, BroadPhaseProxyIndex)]`.

## v0.21.0 (23 June 2024)

### Fix

- Fix `NaN` values appearing in bodies translation and rotation after a simulation step with a delta time equal to
  0 ([#660](https://github.com/dimforge/rapier/pull/660)).
- Fix crash in the SAP broad-phase when teleporting an object.

### Modified

- Update to `nalgebra` 0.33 and `parry` 0.16.
- `solve_character_collision_impulses` collisions parameter is now an iterator over references.

## v0.20.0 (9 June 2024)

This release introduces two new crates:

- `rapier3d-urdf` for loading URDF files into rapier3d. This will load the rigid-bodies,
  colliders, and joints.
- `rapier3d-stl` for loading an STL file as a collision shape.

### Added

- Add `Multibody::inverse_kinematics`, `Multibody::inverse_kinematics_delta`,
  and `::inverse_kinematics_delta_with_jacobian`
  for running inverse kinematics on a multibody to align one its links pose to the given prescribed pose.
- Add `InverseKinematicsOption` to customize some behaviors of the inverse-kinematics solver.
- Add `Multibody::body_jacobian` to get the jacobian of a specific link.
- Add `Multibody::update_rigid_bodies` to update rigid-bodies based on the multibody links poses.
- Add `Multibody::forward_kinematics_single_link` to run forward-kinematics to compute the new pose and jacobian of a
  single link without mutating the multibody. This can take an optional displacement on generalized coordinates that are
  taken into account during transform propagation.
- Implement `Debug` for `ColliderBuilder`.
- Add `Collider::converted_trimesh` and `MeshConverter` for building a collider with a shape computed from a mesh’s
  index and vertex buffers. That computed shape can currently be a `TriMesh`, a `Cuboid` (covering the mesh’s AABB or
  OBB), a convex hull, or a convex decomposition.
- Implement `Default` for `RigidBodyBuilder`. This is equivalent to `RigidBodyBuilder::dynamic()`.
- Implement `Default` for `ColliderBuilder`. This is equivalent to `ColliderBuilder::ball(0.5)`.
- Add `RevoluteJoint::angle` to compute the joint’s angle given the rotation of its attached rigid-bodies.

### Modified

- Renamed `JointAxesMask::X/Y/Z` to `::LIN_X/LIN_Y/LIN_Z`; and renamed `JointAxesMask::X/Y/Z` to `::LinX/LinY/LynZ` to
  make it clear it is not to be used as angular axes (the angular axis are `JointAxesMask::ANG_X/ANG_Y/AngZ` and
  `JointAxesMask::AngX/AngY/AngZ`).
- The contact constraints regularization parameters have been changed from `erp/damping_ratio` to
  `natural_frequency/damping_ratio`. This helps define them in a timestep-length independent way. The new variables
  are named `IntegrationParameters::contact_natural_frequency` and `IntegrationParameters::contact_damping_ratio`.
- The `IntegrationParameters::normalized_max_penetration_correction` has been replaced
  by `::normalized_max_corrective_velocity`
  to make the parameter more timestep-length independent. It is now set to a non-infinite value to eliminate aggressive
  "popping effects".
- The `Multibody::forward_kinematics` method will no longer automatically update the poses of the `RigidBody` associated
  to each joint. Instead `Multibody::update_rigid_bodies` has to be called explicitly.
- The `Multibody::forward_kinematics` method will automatically adjust the multibody’s degrees of freedom if the root
  rigid-body changed type (between dynamic and non-dynamic). It can also optionally apply the root’s rigid-body pose
  instead of the root link’s pose (useful for example if you modified the root rigid-body pose externally and wanted
  to propagate it to the multibody).
- Remove an internal special-case for contact constraints on fast contacts. The doesn’t seem necessary with the substep
  solver.
- Remove `RigidBody::add_collider`. This was an implementation detail previously needed by `bevy_rapier`. To attach
  a collider to a rigid-body, use `ColliderSet::insert_with_parent` or `ColliderSet::set_parent`.
- Rename `JointAxis::X/Y/Z` to `::LinX/LinY/LinZ` to avoid confusing it with `::AngX/AngY/AngZ`.
- Rename `JointAxesMask::X/Y/Z` to `::LIN_X/LIN_Y/LIN_Z` to avoid confusing it with `::ANG_X/ANG_Y/ANG_Z`.
- The function `RigidBody::add_collider` is now private. It was only public because it was needed for some internal
  `bevy_rapier` plumbings, but it is no longer useful. Adding a collider must always go through the `ColliderSet`.
- `CharacterController::solve_character_collision_impulses` now takes multiple `CharacterCollision` as parameter:
  this change will allow further internal optimizations.
- `QueryPipeline::update` now doesn't need the `RigidBodySet` as parameter.
- Removed `QueryPipelineMode`.
- `QueryPipeline::update_with_mode` was renamed to `::update_with_generator` and now takes
  `impl QbvhDataGenerator<ColliderHandle>` as parameter see [`QueryPipeline::updaters`] module for more information.

## v0.19.0 (05 May 2024)

### Fix

- Fix crash when simulating a spring joint between two dynamic bodies.
- Fix kinematic bodies not being affected by gravity after being switched back to dynamic.
- Fix regression on contact force reporting from contact force events.
- Fix kinematic character controller getting stuck against vertical walls.
- Fix joint limits/motors occasionally not being applied properly when one of the attached
  rigid-bodies is fixed.
- Fix an issue where contacts would be completely ignored between two convex shapes.

### Added

**Many stability improvements were added as part of this release. To see illustrations of some of these
changes, see [#625](https://github.com/dimforge/rapier/pull/625).**

- Add `RigidBody::predict_position_using_velocity` to predict the next position of the rigid-body
  based only on its current velocity.
- Add `Collider::copy_from` to copy most collider attributes to an existing collider.
- Add `RigidBody::copy_from` to copy most rigid-body attributes to an existing rigid-body.
- Add the `BroadPhase` trait and expect an implementor of this trait as input to `PhysicsPipeline::step`.
- Implement a 2D block-solver as well as warmstarting. Significantly improves stacking capabilities. Generally reduces
  the "pop" effect that can happen due to penetration corrections.
- Add `RigidBodyBuilder::soft_ccd_prediction` and `RigidBody::set_soft_ccd_prediction` to enable `soft-ccd`: a form of
  CCD based on predictive contacts. This is helpful for objects moving moderately fast. This form of CCD is generally
  cheaper than the normal (time-dropping) CCD implemented so far. It is possible to combine both soft-ccd and
  time-dropping ccd.
- Add a `ColliderBuilder::contact_skin`, `Collider::set_contact_skin`, and `Collider::contact_skin`. This forces the
  solver te maintain a gap between colliders with non-zero contact skin, as if they had a slight margin around them.
  This helps performance and stability for thin objects (like triangle meshes).
- Internal edges were reworked to avoid dropping contacts that would help with stability, and improve stability of
  collisions between two triangle meshes. The `TriMeshFlags::FIX_INTERNAL_EDGES` and
  `HeightFieldFlags::FIX_INTERNAL_EDGES` flags were added to enable internal edges handling.
- Add `IntegrationParameters::length_units` to automatically adjust internal thresholds when the user relies on custom
  length units (e.g. pixels in 2D).

### Modified

**Many shape-casting related functions/structs were renamed. Check out the CHANGELOG for parry 0.15.0 for
additional details.**

- Renamed `BroadPhase` to `BroadPhaseMultiSap`. The `BroadPhase` is now a trait that can be
  implemented for providing a custom broad-phase to rapier. Equivalently, the `DefaultBroadPhase` type
  alias can be used in place of `BroadPhaseMultiSap`.
- The kinematic character controller autostepping is now disabled by default.
- Add `KinematicCharacterController::normal_nudge_factor` used to help getting the character unstuck
  due to rounding errors.
- Rename `TOI` to `ShapeCastHit`.
- Rename many fields from `toi` to `time_of_impact`.
- The `QueryPipeline::cast_shape` method now takes a `ShapeCastOptions` instead of the `max_toi`
  and `stop_at_penetration` parameters. This allows a couple of extra configurations, including the
  ability to have the shape-cast target a specific distance instead of actual shape overlap.

## v0.18.0 (24 Jan. 2024)

The main highlight of this release is the implementation of a new non-linear constraints solver for better stability
and increased convergence rates. See [#579](https://github.com/dimforge/rapier/pull/579) for additional information.

In order to adjust the number of iterations of the new solver, simply
adjust `IntegrationParameters::num_solver_iterations`.
If recovering the old solver behavior is useful to you, call `IntegrationParameters::switch_to_standard_pgs_solver()`.

It is now possible to specify some additional solver iteration for specific rigid-bodies (and everything interacting
with it directly or indirectly through contacts and joints): `RigidBodyBuilder::additional_solver_iterations` and
`RigidBodyBuilder::set_additional_solver_iterations`. This allows for higher-accuracy on subsets of the physics scene
without affecting performance of the other parts of the simulation.

### Fix

- Fix bug causing angular joint limits and motor to sometimes only take into account half of the angles specified by the
  user.
- Fix bug where collisions would not be re-computed after a collider was re-enabled.

### Added

- Add a `SpringJoint` and `SpringJointBuilder` for simulating springs with customizable stiffness and damping
  coefficients.
- Add `SphericalJoint::local_frame1/2`, `::set_local_frame1/2`, and `SphericalJointBuilder::local_frame1/2` to set both
  the joint’s anchor and reference orientation.
- Add `EffectiveCharacterMovement::is_sliding_down_slope` to indicate if the character controlled by the kinematic
  character controller is sliding on a slope that is too steep.
- Add `Wheel::side_friction_stiffness` to customize the side friction applied to the vehicle controller’s wheel.
- Add `Wheel::raycast_info` to access more wheel information relative to the ground.
- Add `DebugRenderStyle::disabled_color_multiplier` to make the debug-renderer color disabled object differently.
- Fix incorrect update of angular degrees-of-freedoms on spherical multibody joints.
- Fix debug-renderer showing moved kinematic rigid-bodies only at their initial position.

### Modified

- Make `Wheel::friction_slip` public to customize the front friction applied to the vehicle controller’s wheels.
- Add the `DebugRenderBackend::filter_object` predicate that can be implemented to apply custom filtering rules
  on the objects being rendered.
- Switch the testbed to `bevy 0.12` and use its new Gizmos API for rendering lines.
- Rename `NarrowPhase::contacts_with` to `NarrowPhase::contact_pairs_with`.
- Rename `NarrowPhase::intersections_with` to `NarrowPhase::intersection_pairs_with`.

## v0.17.2 (26 Feb. 2023)

### Fix

- Fix issue with convex polyhedron jitter due to missing contacts.
- Fix character controller getting stuck against vertical walls.
- Fix character controller’s snapping to ground not triggering sometimes.
- Fix character controller’s horizontal offset being mostly ignored and some instances of vertical offset being ignored.

## v0.17.1 (22 Jan. 2023)

### Fix

- Fix bug resulting in dynamic rigid-bodies acting as kinematic bodies after being disabled and then re-enabled.

## v0.17.0 (15 Jan. 2023)

### Added

- Add `RigidBody::set_enabled`, `RigidBody::is_enabled`, `RigidBodyBuilder::enabled` to enable/disable a rigid-body
  without having to delete it. Disabling a rigid-body attached to a multibody joint isn’t supported yet.
- Add `Collider::set_enabled`, `Collider::is_enabled`, `ColliderBuilder::enabled` to enable/disable a collider
  without having to delete it.
- Add `GenericJoint::set_enabled`, `GenericJoint::is_enabled` to enable/disable a joint without having to delete it.
  Disabling a multibody joint isn’t supported yet.
- Add `DynamicRayCastVehicleController`, a vehicle controller based on ray-casting and dynamic rigid-bodies (mostly
  a port of the vehicle controller from Bullet physics).
- Add `RigidBody::user_force` and `RigidBody::user_torque` to read the forces or torques added by the user to a
  dynamic rigid-body.
- Add `RigidBody::locked_axes` to get the rigid-body axes that were locked by the user.

### Modified

- Add the `QueryPipeline` as an optional argument to `PhysicsPipeline::step` and `CollisionPipeline::step`. If this
  argument is specified, then the query pipeline will be incrementally (i.e. more efficiently) update at the same time
  as
  these other pipelines. In that case, calling `QueryPipeline::update` a `PhysicsPipeline::step` isn’t needed.
- `RigidBody::set_body_type` now takes an extra boolean argument indicating if the rigid-body should be woken-up
  (if it becomes dynamic).
- `RigidBody::mass_properties` now also returns the world-space mass-properties of the rigid-body.

### Fix

- Fix bug resulting in rigid-bodies being awakened after they are created, even if they are created sleeping.

## v0.16.1 (10 Nov. 2022)

### Fix

- Fixed docs build on `docs.rs`.

## v0.16.0 (30 Oct. 2022)

### Added

- Implement `Copy` for `CharacterCollision`.
- Implement conversion (`From` trait) between `Group` and `u32`.
- Add `ColliderBuilder::trimesh_with_flags` to build a triangle mesh with specific flags controlling
  its initialization.

### Modified

- Rename `AABB` to `Aabb` to comply with Rust’s style guide.
- Switch to `parry 0.11`.

### Fix

- Fix internal edges of 3D triangle meshes or 3D heightfields generating invalid contacts preventing
  balls from moving straight.

## v0.15.0 (02 Oct. 2022)

### Added

- Add a **kinematic character** controller implementation. See the `control` module. The character controller currently
  supports the following features:
    - Slide on uneven terrains
    - Interaction with dynamic bodies.
    - Climb stairs automatically.
    - Automatically snap the body to the floor when going downstairs.
    - Prevent sliding up slopes that are too steep
    - Prevent sliding down slopes that are not steep enough
    - Interactions with moving platforms.
    - Report information on the obstacles it hit on its path.
- Implement `serde` serialization/deserialization for `CollisionEvents` when the `serde-serialize` feature is enabled

### Modified

- The methods `Collider::set_rotation`, `RigidBody::set_rotation`, and `RigidBody::set_next_kinematic_rotation` now
  take a rotation (`UnitQuaternion` or `UnitComplex`) instead of a vector/angle.
- The method `QueryFilter::exclude_dynamic` is now a static method (the `self` argument was removed).
- The `QueryPipeline::cast_shape` method has a new argument `stop_at_penertation`. If set to `false`, the linear
  shape-cast won’t immediately stop if the shape is penetrating another shape at its starting point **and** its
  trajectory is such that it’s on a path to exit that penetration state.
- The `InteractionGroups` is now a set of explicit bit flags instead of a raw `u32`.
- The world-space mass properties of rigid-bodies are now updated automatically whenever the user changes their
  position.

## v0.14.0 (09 July 2022)

### Fixed

- Fix unpredictable broad-phase panic when using small colliders in the simulation.
- Fix collision events being incorrectly generated for any shape that produces multiple
  contact manifolds (like triangle meshes).
- Fix panic in the `CollisionPipeline` if a collider is both added and removed before a call
  to `CollisionPipeline::step`.

### Modified

- The `RigidBodyBuilder::additional_mass` method will now result in the additional angular inertia
  being automatically computed based on the shapes of the colliders attached to the rigid-body.
- Remove the deprecated methods `RigidBodyBuilder::mass`, `::principal_angular_inertia`, `::principal_inertia`.
- Remove the methods `RigidBodyBuilder::additional_principal_angular_inertia`. Use
  `RigidBodyBuilder::additional_mass_properties` instead.
- The `Collider::density` method now always returns a `Real` (instead of an `Option<Real>`).
- Rename `RigidBody::restrict_rotations` and `RigidBody::restrict_translations` to
  `RigidBody::set_enabled_rotations` and `RigidBody::set_enabled_translations`.
- Rename `RigidBodyBuilder::restrict_rotations` and `RigidBodyBuilder::restrict_translations` to
  `RigidBodyBuilder::enabled_rotations` and `RigidBodyBuilder::enabled_translations`.

### Added

- Add `RigidBody::recompute_mass_properties_from_colliders` to force the immediate computation
  of a rigid-body’s mass properties (instead of waiting for them to be recomputed during the next
  timestep). This is useful to be able to read immediately the result of a change of a rigid-body
  additional mass-properties or a change of one of its collider’s mass-properties.
- Add `RigidBody::set_additional_mass` to set the additional mass for the collider. The additional
  angular inertia is automatically computed based on the attached colliders shapes.
- Add `Collider::set_density`, `::set_mass`, `set_mass_properties`, to alter a collider’s mass
  properties. Note that `::set_mass` will result in the collider’s angular inertia being automatically
  computed based on this mass and on its shape.
- Add `ColliderBuilder::mass` to set the mass of the collider instead of its density. Its angular
  inertia tensor will be automatically computed based on this mass and its shape.
- Add `Collider::mass` and `Collider::volume` to retrieve the mass or volume of a collider.
- Add the `QueryFilter` that is now used by all the scene queries instead of the `CollisionGroups`
  and `Fn(ColliderHandle) -> bool`
  closure. This `QueryFilter` provides easy access to most common filtering strategies (e.g. dynamic bodies only,
  excluding one particular collider, etc.) for scene queries.
- Add force reporting based on contact force events. The `EventHandler` trait has been modified to include
  the method `EventHandler::handle_contact_force_event`. Contact force events are generated whenever the sum of the
  magnitudes of all the forces between two colliders is greater than any of their
  `Collider::contact_force_event_threshold` values (only the colliders wit the  `ActiveEvents::CONTACT_FORCE_EVENT` flag
  set are taken into account for this threshold).
- Add the `ContactForceEvent` struct that is generated by the `ChannelEventCollector` to report
  contact force events.

## v0.13.0 (31 May 2022)

### Fixed

- Fix incorrect sensor events being generated after collider removal.
- Fix bug where the CCD thickness wasn’t initialized properly.
- Fix bug where the contact compliance would result in undesired tunneling, despite CCD being enabled.

### Modified

- Add a `wake_up: bool` argument to the `ImpulseJointSet::insert` and `MultibodyJointSet::insert` to
  automatically wake-up the rigid-bodies attached to the inserted joint.
- The methods `ImpulseJointSet::remove/remove_joints_attached_to_rigid_body`,
  `MultibodyJointSet::remove/remove_joints_attached_to_rigid_body` and
  `MultibodyjointSet::remove_multibody_articulations` no longer require the `bodies`
  and `islands` arguments.
- Make the `instant` dependency optional, behind a `profiler` cargo feature.
- Rename STATIC to FIXED in the `ActiveCollisionTypes` flags.
- Rename `ImpulseJointSet::joints_with` to `::attached_joints`. Add the joint’s handle to the closure arguments.
- Make the default debug-render less noisy out-of-the-box by only rendering joints, rigid-bodies, and colliders
  by default.

### Added

- Debug-renderer: add rendering of contacts, solver contacts, and collider Aabbs
- Add `MultibodyJointSet::attached_joints` to return all the multibody joints attached to a given rigid-body.

## v0.12.0 (30 Apr. 2022)

### Fixed

- Fix the simulation when the `parallel` feature is enabled.
- Fix bug where damping would not be applied properly to some bodies.
- Fix panics caused by various situations (contact or joints) involving rigid-bodies with locked translations/rotations.
- Fix bug where collider modifications (like changes of collision groups, or shape) would not wake-up their attached
  rigid-body, or would not have any effect on pre-existing contacts.
- Fix the automatic update of a rigid-body’s mass properties after changing one of its attached colliders.
- Fix the broad-phase becoming potentially invalid after a change of collision groups.

### Modified

- Switch to `nalgebra` 0.31.
- Switch to `parry` 0.9.
- Rename `JointHandle` to `ImpulseJointHandle`.
- Rename `RigidBodyMassPropsFlags` to `LockedAxes`.
- Rename `RigidBody::apply_force`, `::apply_torque`, `::apply_force_at_point` to `::add_force`,
  `::add_torque`, and `::add_force_at_point` to better reflect the fact that they are not cleared at the end
  of the timestep.
- Rename `RigidBodyType::Static` to `RigidBodyType::Fixed` to avoid confusion with the `static` keyword.
- All method referring to `static` rigid-bodies now use `fixed` instead of `static`.
- Rename `RigidBodyBuilder::new_static, new_kinematic_velocity_based, new_kinematic_velocity_based` to
  `RigidBodyBuilder::fixed, kinematic_velocity_based, kinematic_velocity_based`.
- The `ContactEvent` and `IntersectionEvent` have been replaced by a single enum `CollisionEvent` in order
  to simplify the user’s event handling.
- The `ActiveEvents::CONTACT_EVENTS` and `ActiveEvents::INTERSECTION_EVENTS` flags have been replaced by a single
  flag `ActiveEvents::COLLISION_EVENTS`.
- Joint motors no longer have a `VelocityBased` model. The new choices are `AccelerationBased` and `ForceBased`
  which are more stable.
- Calling the `.build()` function from builders (`RigidBodyBuilder`, `ColliderBuilder`, etc.) is no longer necessary
  when adding them to sets. It is automatically called thanks to `Into<_>` implementations.
- The `ComponentSet` abstractions (and related `_generic` methods like `PhysicsPipeline::step_generic`) have been
  removed. Custom storage for colliders and rigid-bodies are no longer possible: use the built-in `RigidBodySet` and
  `ColliderSet` instead.

### Semantic modifications

These are changes in the behavior of the physics engine that are not necessarily
reflected by an API change. See [#304](https://github.com/dimforge/rapier/pull/304) for extensive details.

- `RigidBody::set_linvel` and `RigidBody::set_angvel` no longer modify the velocity of static bodies.
- `RigidBody::set_body_type` will reset the velocity of a rigid-body to zero if it is static.
- Don’t automatically clear forces at the end of a timestep.
- Don’t reset the velocity of kinematic bodies to zero at the end of the timestep.
- Events `CollisionEvent::Stopped` are now generated after a collider is removed.

### Added

- Significantly improve the API of joints by adding:
    * Builders based on the builder pattern.
    * Getters and setters for all joints.
    * Method to convert a `GenericJoint` to one of the more specific joint type.
- Improve stability of joint motors.
- Adds a `bool` argument to `RigidBodySet::remove`. If set to `false`, the colliders attached to the rigid-body
  won’t be automatically deleted (they will only be detached from the deleted rigid-body instead).
- Add `RigidBody::reset_forces` and `RigidBody::reset_torques` to reset all the forces and torques added to the
  rigid-body by the user.
- Add the `debug-render` cargo feature that enables the `DebugRenderPipeline`: a line-based backend-agnostic
  renderer to debug the state of the physics engine.

## v0.12.0-alpha.0 (2 Jan. 2022)

### Fixed

- Fixed `RigidBody::restrict_rotations` to properly take into account the axes to lock.

### Modified

- All the impulse-based joints have been replaced by a single generic 6-Dofs joint in 3D
  (or 3-Dofs joint in 2D) named `ImpulseJoint`. The `RevoluteJoint, PrismaticJoint, FixedJoint`,
  and `SphericalJoint` (formerly named `BallJoint`) structures still exist but are just convenient
  ways to initialize the generic `ImpulseJoint`.
- Our constraints solver has been modified. Before we used one velocity-based resolution followed
  by one position-based resolution. We are now using two velocity-based resolution: the first one
  includes constraints regularization whereas the second one doesn’t. This simplifies the resolution
  code significantly while offering stiffer results.

### Added

- Added multibody joints: joints based on the reduced-coordinates modeling. These joints can’t
  violate their positional constraint.
- Implement `Default` for most of the struct that supports it.

## v0.11.1

### Fixed

- Fix a bug causing large moving colliders to miss some collisions after some time.
- Fix invalid forces generated by contacts with position-based kinematic bodies.
- Fix a bug where two colliders without parent would not have their collision computed even if the
  appropriate flags were set.

## v0.11.0

Check out the user-guide for the JS/Typescript bindings for rapier. It has been fully rewritten and is now exhaustive!
Check it out on [rapier.rs](https://www.rapier.rs/docs/user_guides/javascript/getting_started_js)

### Added

- Joint limits are now implemented for all joints that can support them (prismatic, revolute, and ball joints).

### Modified

- Switch to  `nalgebra 0.29`.

### Fixed

- Fix the build of Rapier when targeting emscripten.

## v0.10.1

### Added

- Add `Collider::set_translation_wrt_parent` to change the translation of a collider with respect to its parent
  rigid-body.
- Add `Collider::set_rotation_wrt_parent` to change the translation of a collider with respect to its parent rigid-body.

## v0.10.0

### Added

- Implement `Clone` for `IslandManager`.

### Modified

- `JointSet::insert` no longer takes the rigid-body set in its arguments.
- Modify the testbed's plugin system to let plugins interact with the rendering.
- Implement `PartialEq` for most collider and rigid-body components.

## v0.9.2

### Added

- Make the method JointSet::remove_joints_attached_to_rigid_body public so that it can can be called externally for
  letting component-based Rapier integration call it to cleanup joints after a rigid-body removal.

### Fixed

- Fix a panic that could happen when the same collider is listed twice in the removed_colliders array.

## v0.9.1

### Added

- Add `rapier::prelude::nalgebra` so that the `vector!` and `point!` macros work out-of-the-box after importing
  the prelude: `use rapier::prelude::*`

## v0.9.0

The user-guide has been fully rewritten and is now exhaustive! Check it out on [rapier.rs](https://rapier.rs/)

### Added

- A prelude has been added in order to simplify the most common imports. For example: `use rapier3d::prelude::*`
- Add `RigidBody::set_translation` and `RigidBody.translation()`.
- Add `RigidBody::set_rotation` and `RigidBody.rotation()`.
- Add `RigidBody::set_next_translation` for setting the next translation of a position-based kinematic body.
- Add `RigidBody::set_next_rotation` for setting the next rotation of a position-based kinematic body.
- Add kinematic bodies controlled at the velocity level: use `RigidBodyBuilder::new_kinematic_velocity_based` or
  `RigidBodyType::KinematicVelocityBased`.
- Add the cargo feature `debug-disable-legitimate-fe-exceptions` that can be enabled for debugging purpose. This will
  disable floating point exceptions whenever they happen at places where we do expect them to happen (for example
  some SIMD code do generate NaNs which are filtered out by lane-wise selection).

### Modified

The use of `RigidBodySet, ColliderSet, RigidBody, Collider` is no longer mandatory. Rigid-bodies and colliders have
been split into multiple components that can be stored in a user-defined set. This is useful for integrating Rapier
with other engines (for example this allows us to use Bevy's Query as our rigid-body/collider sets).

The `RigidBodySet, ColliderSet, RigidBody, Collider` are still the best option for whoever doesn't want to
provide their own component sets.

#### Rigid-bodies

- Renamed `BodyStatus` to `RigidBodyType`.
- `RigidBodyBuilder::translation` now takes a vector instead of individual components.
- `RigidBodyBuilder::linvel` now takes a vector instead of individual components.
- The `RigidBodyBuilder::new_kinematic` has be replaced by the `RigidBodyBuilder::new_kinematic_position_based` and
  `RigidBodyBuilder::new_kinematic_velocity_based` constructors.
- The `RigidBodyType::Kinematic` variant has been replaced by two variants: `RigidBodyType::KinematicVelocityBased` and
  `RigidBodyType::KinematicPositionBased`.

#### Colliders

- `Colliderbuilder::translation` now takes a vector instead of individual components.
- The way `PhysicsHooks` are enabled changed. Now, a physics hooks is executed if any of the two
  colliders involved in the contact/intersection pair contains the related `PhysicsHooksFlag`.
  These flags are configured on each collider with `ColliderBuilder::active_hooks`. As a result,
  there is no `PhysicsHooks::active_hooks` method any more.
- All events are now disabled for all colliders by default. Enable events for specific colliders by setting its
  `active_events` bit mask to `ActiveEvents::CONTACT_EVENTS` and/or `ActiveEvents::PROXIMITY_EVENTS`.
- Add a simpler way of enabling collision-detection between colliders attached to two non-dynamic rigid-bodies: see
  `ColliderBuilder::active_collision_types`.
- The `InteractionGroups` is now a structures with two `u32` integers: one integers for the groups
  membership and one for the group filter mask. (Before, both were only 16-bits wide, and were
  packed into a single `u32`).
- Before, sensor colliders had a default density set to 0.0 whereas non-sensor colliders had a
  default density of 1.0. This has been unified by setting the default density to 1.0 for both
  sensor and non-sensor colliders.
- Colliders are no longer required to be attached to a rigid-body. Therefore, `ColliderSet::insert`
  only takes the collider as argument now. In order to attach the collider to a rigid-body,
  (i.e., the old behavior of `ColliderSet::insert`), use `ColliderSet::insert_with_parent`.
- Fixed a bug where collision groups were ignored by CCD.

#### Joints

- The fields `FixedJoint::local_anchor1` and `FixedJoint::local_anchor2` have been renamed to
  `FixedJoint::local_frame1` and `FixedJoint::local_frame2`.

#### Pipelines and others

- The field `ContactPair::pair` (which contained two collider handles) has been replaced by two
  fields: `ContactPair::collider1` and `ContactPair::collider2`.
- The list of active dynamic bodies is now retrieved with `IslandManager::active_dynamic_bodies`
  instead of `RigidBodySet::iter_active_dynamic`.
- The list of active kinematic bodies is now retrieved with `IslandManager::active_kinematic_bodies`
  instead of `RigidBodySet::iter_active_kinematic`.
- `NarrowPhase::contacts_with` now returns an `impl Iterator<Item = &ContactPair>` instead of
  an `Option<impl Iterator<Item = (ColliderHandle, ColliderHandle, &ContactPair)>>`. The colliders
  handles can be read from the contact-pair itself.
- `NarrowPhase::intersections_with` now returns an iterator directly instead of an `Option<impl Iterator>`.
- Rename `PhysicsHooksFlags` to `ActiveHooks`.
- Add the contact pair as an argument to `EventHandler::handle_contact_event`

## v0.8.0

### Modified

- Switch to nalgebra 0.26.

## v0.7.2

### Added

- Implement `Serialize` and `Deserialize` for the `CCDSolver`.

### Fixed

- Fix a crash that could happen after adding and then removing a collider right away,
  before stepping the simulation.

## v0.7.1

### Fixed

- Fixed a bug in the broad-phase that could cause non-determinism after snapshot restoration.

## v0.7.0

### Added

- Add the support of **Continuous Collision Detection** (CCD) to
  make sure that some fast-moving objects (chosen by the user) don't miss any contacts.
  This is done by using motion-clamping, i.e., each fast-moving rigid-body with CCD enabled will
  be stopped at the time where their first contact happen. This will result in some "time loss" for that
  rigid-body. This loss of time can be reduced by increasing the maximum number of CCD substeps executed
  (the default being 1).
- Add the support of **collider modification**. Now, most of the characteristics of a collider can be
  modified after the collider has been created.
- We now use an **implicit friction cone** for handling friction, instead of a pyramidal approximation
  of the friction cone. This means that friction will now behave in a more isotropic way (i.e. more realistic
  Coulomb friction).
- Add the support of **custom filters** for the `QueryPipeline`. So far, interaction groups (bit masks)
  had to be used to exclude from colliders from a query made with the `QueryPipeline`. Now it is also
  possible to provide a custom closures to apply arbitrary user-defined filters.
- It is now possible to solve penetrations using the velocity solver instead of (or alongside) the
  position solver (this is disabled by default, set `IntegrationParameters::velocity_based_erp` to
  a value `> 0.0` to enable.).

Added the methods:

- `ColliderBuilder::halfspace` to create a collider with an unbounded plane shape.
- `Collider::shape_mut` to get a mutable reference to its shape.
- `Collider::set_shape`, `::set_restitution_combine_rule`, `::set_position_wrt_parent`, `::set_collision_groups`
  `::set_solver_groups` to change various properties of a collider after its creation.
- `RigidBodyBuilder::ccd_enabled` to enable CCD for a rigid-body.

### Modified

- The `target_dist` argument of `QueryPipeline::cast_shape` was removed.
- `RigidBodyBuilder::mass_properties` has been deprecated, replaced by `::additional_mass_properties`.
- `RigidBodyBuilder::mass` has been deprecated, replaced by `::additional_mass`.
- `RigidBodyBuilder::principal_angular_inertia` has been deprecated, replaced
  by `::additional_principal_angular_inertia`.
- The field `SolveContact::data` has been replaced by the fields `SolverContact::warmstart_impulse`,
  `SolverContact::warmstart_tangent_impulse`, and `SolverContact::prev_rhs`.
- All the fields of `IntegrationParameters` that we don't use have been removed.
- `NarrowPhase::maintain` has been renamed to `NarrowPhase::handle_user_changes`.
- `BroadPhase::maintain` has been removed. Use ` BroadPhase::update` directly.

### Fixed

- The Broad-Phase algorithm has been completely reworked to support large colliders properly (until now
  they could result in very large memory and CPU usage).

## v0.6.1

### Fixed

- Fix a determinism problem that may happen after snapshot restoration, if a rigid-body is sleeping at
  the time the snapshot is taken.

## v0.6.0

### Added

- The support of **dominance groups** have been added. Each rigid-body is part of a dominance group in [-127; 127]
  (the default is 0). If two rigid-body are in contact, the one with the highest dominance will act as if it has
  an infinite mass, making it immune to the forces the other body would apply on it.
  See [#122](https://github.com/dimforge/rapier/pull/122)
  for further details.
- The support for **contact modification** has been added. This can bee used to simulate conveyor belts,
  one-way platforms and other non-physical effects. It can also be used to simulate materials with
  variable friction and restitution coefficient on a single collider.
  See [#120](https://github.com/dimforge/rapier/pull/120)
  for further details.
- The support for **joint motors** have been added. This can be used to control the position and/or
  velocity of a joint based on a spring-like equation. See [#119](https://github.com/dimforge/rapier/pull/119)
  for further details.

### Removed

- The `ContactPairFilter` and `IntersectionPairFilter` traits have been removed. They are both
  combined in a single new trait: `PhysicsHooks`.

## v0.5.0

In this release we are dropping `ncollide` and use our new crate [`parry`](https://parry.rs)
instead! This comes with a lot of new features, as well as two new crates: `rapier2d-f64` and
`rapier3d-f64` for physics simulation with 64-bits floats.

### Added

- Added a `RAPIER.version()` function at the root of the package to retrieve the version of Rapier
  as a string.

Several geometric queries have been added to the `QueryPipeline`:

- `QueryPipeline::intersections_with_ray`: get all colliders intersecting a ray.
- `QueryPipeline::intersection_with_shape`: get one collider intersecting a shape.
- `QueryPipeline::project_point`: get the projection of a point on the closest collider.
- `QueryPipeline::intersections_with_point`: get all the colliders containing a point.
- `QueryPipeline::cast_shape`: get the first collider intersecting a shape moving linearly
  (aka. sweep test).
- `QueryPipeline::intersections_with_shape`: get all the colliders intersecting a shape.

Several new shape types are now supported:

- `RoundCuboid`, `Segment`, `Triangle`, `RoundTriangle`, `Polyline`, `ConvexPolygon` (2D only),
  `RoundConvexPolygon` (2D only), `ConvexPolyhedron` (3D only), `RoundConvexPolyhedron` (3D only),
  `RoundCone` (3D only).

It is possible to build `ColliderDesc` using these new shapes:

- `ColliderBuilder::round_cuboid`, `ColliderBuilder::segment`, `ColliderBuilder::triangle`,
  `ColliderBuilder::round_triangle`,
  `ColliderBuilder::convex_hull`, `ColliderBuilder::round_convex_hull`, `ColliderBuilder::polyline`,
  `ColliderBuilder::convex_decomposition`, `ColliderBuilder::round_convex_decomposition`,
  `ColliderBuilder::convex_polyline` (2D only), `ColliderBuilder::round_convex_polyline` (2D only),
  `ColliderBuilder::convex_mesh` (3D only),`ColliderBuilder::round_convex_mesh` (3D
  only), `ColliderBuilder::round_cone` (3D only).

It is possible to specify different rules for combining friction and restitution coefficients
of the two colliders involved in a contact with:

- `ColliderDesc::friction_combine_rule`, and `ColliderDesc::restitution_combine_rule`.

Various RigidBody-related getter and setters have been added:

- `RigidBodyBuilder::gravity_scale`, `RigidBody::gravity_scale`, `RigidBody::set_gravity_scale` to get/set the scale
  factor applied to the gravity affecting a rigid-body. Setting this to 0.0 will make the rigid-body ignore gravity.
- `RigidBody::set_linear_damping` and `RigidBody::set_angular_damping` to set the linear and angular damping of
  the rigid-body.
- `RigidBodyBuilder::restrict_rotations` to prevent rotations along specific coordinate axes. This replaces the three
  boolean arguments previously passed to `.set_principal_angular_inertia`.

### Breaking changes

Breaking changes related to contacts:

- The way contacts are represented changed. Refer to the documentation
  of `parry::query::ContactManifold`, `parry::query::TrackedContact`
  and `rapier::geometry::ContactManifoldData` and `rapier::geometry::ContactData` for details.

Breaking changes related to rigid-bodies:

- The `RigidBodyDesc.setMass` takes only one argument now. Use `RigidBodyDesc.lockTranslations` to lock the
  translational
  motion of the rigid-body.
- The `RigidBodyDesc.setPrincipalAngularInertia` no longer have boolean parameters to lock rotations.
  Use `RigidBodyDesc.lockRotations` or `RigidBodyDesc.restrictRotations` to lock the rotational motion of the
  rigid-body.

Breaking changes related to colliders:

- The collider shape type has been renamed from `ColliderShape` to `SharedShape` (now part of the Parry crate).
- The `Polygon` shape no longer exists. For a 2D convex polygon, use a `ConvexPolygon` instead.
- All occurrences of `Trimesh` have been replaced by `TriMesh` (note the change in case).

Breaking changes related to events:

- Rename all occurrences of `Proximity` to `Intersection`.
- The `Proximity` enum has been removed, it's replaced by a boolean.

## v0.4.2

- Fix a bug in angular inertia tensor computation that could cause rotations not to
  work properly.
- Add `RigidBody::set_mass_properties` to set the mass properties of an already-constructed
  rigid-body.

## v0.4.1

- The `RigidBodyBuilder::principal_inertia` method has been deprecated and renamed to
  `principal_angular_inertia` for clarity.

## v0.4.0

- The rigid-body `linvel`, `angvel`, and `position` fields are no longer public. Access using
  their corresponding getters/setters. For example: `rb.linvel()`, `rb.set_linvel(vel, true)`.
- Add `RigidBodyBuilder::sleeping(true)` to allow the creation of a rigid-body that is asleep
  at initialization-time.

#### Locking translation and rotations of a rigid-body

- Add `RigidBodyBuilder::lock_rotations` to prevent a rigid-body from rotating because of forces.
- Add `RigidBodyBuilder::lock_translations` to prevent a rigid-body from translating because of forces.
- Add `RigidBodyBuilder::principal_inertia` for setting the principal inertia of a rigid-body, and/or
  preventing the rigid-body from rotating along a specific axis.
- Change `RigidBodyBuilder::mass` by adding a bool parameter indicating whether or not the collider
  contributions should be taken into account in the future too.

#### Reading contact and proximity information

- Add `NarrowPhase::contacts_with` and `NarrowPhase::proximities_with` to retrieve all the contact
  pairs and proximity pairs involving a specific collider.
- Add `NarrowPhase::contact_pair` and `NarrowPhase::proximity_pair` to retrieve one specific contact
  pair or proximity pair if it exists.
- Add `NarrowPhase::contact_pairs`, and `NarrowPhase::proximity_pairs` to retrieve all the contact or
  proximity pairs detected by the narrow-phase.

## v0.3.2

- Add linear and angular damping. The damping factor can be set with `RigidBodyBuilder::linear_damping` and
  `RigidBodyBuilder::angular_damping`.
- Implement `Clone` for almost everything that can be worth cloning.
- Allow setting the initial mass and mass properties of a rigid-bodies using `RigidBodyBuilder::mass` and
  `RigidBodyBuilder::mass_properties`.
- The restitution coefficient of colliders is now taken into account by the physics solver.

## v0.3.1

- Fix non-determinism problem when using triangle-meshes, cone, cylinders, or capsules.
- Add `JointSet::remove(...)` to remove a joint from the `JointSet`.

## v0.3.0

- Collider shapes are now trait-objects instead of a `Shape` enum.
- Add a user-defined `u128` to each colliders and rigid-bodies for storing user data.
- Add the support for `Cylinder`, `RoundCylinder`, and `Cone` shapes.
- Added the support for collision filtering based on bit masks (often known as collision groups, collision masks, or
  collision layers in other physics engines). Each collider has two groups. Their `collision_groups` is used for
  filtering
  what pair of colliders should have their contacts computed by the narrow-phase. Their `solver_groups` is used for
  filtering
  what pair of colliders should have their contact forces computed by the constraints solver.
- Collision groups can also be used to filter what collider should be hit by a ray-cast performed by
  the `QueryPipeline`.
- Added collision filters based on user-defined trait-objects. This adds two traits `ContactPairFilter` and
  `ProximityPairFilter` that allows user-defined logic for determining if two colliders/sensors are allowed to interact.
- The `PhysicsPipeline::step` method now takes two additional arguments: the optional `&ContactPairFilter`
  and `&ProximityPairFilter`
  for filtering contact and proximity pairs.

## v0.2.1

- Fix panic in TriMesh construction and QueryPipeline update caused by a stack overflow or a subtraction underflow.

## v0.2.0

The most significant change on this version is the addition of the `QueryPipeline` responsible for performing
scene-wide queries. So far only ray-casting has been implemented.

- Add `ColliderSet::remove(...)` to remove a collider from the `ColliderSet`.
- Replace `PhysicsPipeline::remove_rigid_body` by `RigidBodySet::remove`.
- The `JointSet.iter()` now returns an iterator yielding `(JointHandle, &Joint)` instead of just `&Joint`.
- Add `ColliderDesc::translation(...)` to set the translation of a collider relative to the rigid-body it is attached
  to.
- Add `ColliderDesc::rotation(...)` to set the rotation of a collider relative to the rigid-body it is attached to.
- Add `ColliderDesc::position(...)` to set the position of a collider relative to the rigid-body it is attached to.
- Add `Collider::position_wrt_parent()` to get the position of a collider relative to the rigid-body it is attached to.
- Modify `RigidBody::set_position(...)` so it also resets the next kinematic position to the same value.
- Deprecate `Collider::delta()` in favor of the new `Collider::position_wrt_parent()`.
- Fix multiple issues occurring when having colliders resulting in a non-zero center-of-mass.
- Fix a crash happening when removing a rigid-body with a collider, stepping the simulation, adding another rigid-body
  with a collider, and stepping the simulation again.
- Fix NaN when detection contacts between two polygonal faces where one has a normal perfectly perpendicular to the
  separating vector.
- Fix bug collision detection between trimeshes and other shapes. The bug appeared depending on whether the trimesh
  collider was added before the other shape's collider or after.<|MERGE_RESOLUTION|>--- conflicted
+++ resolved
@@ -1,3 +1,11 @@
+## Unreleased
+
+### Modified
+
+- `InteractionGroups` struct now contains `InteractionTestMode`. Continues [rapier/pull/170](https://github.com/dimforge/rapier/pull/170) for [rapier/issues/622](https://github.com/dimforge/rapier/issues/622)
+- `InteractionGroups` constructor now requires an `InteractionTestMode` parameter. If you want same behaviour as before, use `InteractionTestMode::And` (eg. `InteractionGroups::new(Group::GROUP_1, Group::GROUP_1, InteractionTestMode::And)`)
+- `CoefficientCombineRule::Min` - now makes sure it uses a non zero value as result by using `coeff1.min(coeff2).abs()`
+
 ## v0.30.1 (17 Oct. 2025)
 
 - Kinematic rigid-bodies will no longer fall asleep if they have a nonzero velocity, even if that velocity is very
@@ -153,16 +161,9 @@
 
 - `InteractionGroups` default value for `memberships` is now `GROUP_1` (#706)
 - `ImpulseJointSet::get_mut` has a new parameter `wake_up: bool`, to wake up connected bodies.
-<<<<<<< HEAD
-- Removed unmaintained `instant` in favor of `web-time`. This effectively removes the `wasm-bindgen` transitive dependency as it's no longer needed.
-- `InteractionGroups` struct now contains `InteractionTestMode`. Continues [rapier/pull/170](https://github.com/dimforge/rapier/pull/170) for [rapier/issues/622](https://github.com/dimforge/rapier/issues/622)
-- `InteractionGroups` constructor now requires an `InteractionTestMode` parameter. If you want same behaviour as before, use `InteractionTestMode::And` (eg. `InteractionGroups::new(Group::GROUP_1, Group::GROUP_1, InteractionTestMode::And)`)
-- `CoefficientCombineRule::Min` - now makes sure it uses a non zero value as result by using `coeff1.min(coeff2).abs()`
-=======
 - Removed unmaintained `instant` in favor of `web-time`. This effectively removes the `wasm-bindgen` transitive
   dependency as it's no longer needed.
 - Significantly improve performances of `QueryPipeline::intersection_with_shape`.
->>>>>>> 36f91a6a
 
 ## v0.22.0 (20 July 2024)
 
