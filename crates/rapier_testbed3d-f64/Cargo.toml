--- conflicted
+++ resolved
@@ -52,12 +52,7 @@
 md5 = "0.7"
 Inflector = "0.11"
 serde = { version = "1", features = ["derive"] }
-
-<<<<<<< HEAD
-bevy_egui = "0.28"
-=======
 bevy_egui = "0.29"
->>>>>>> 04058a11
 bevy_ecs = "0.14"
 bevy_core_pipeline = "0.14"
 bevy_pbr = "0.14"
